# hash-zig

[![CI](https://github.com/ch4r10t33r/hash-zig/actions/workflows/ci.yml/badge.svg)](https://github.com/ch4r10t33r/hash-zig/actions/workflows/ci.yml)
[![Zig](https://img.shields.io/badge/zig-0.14.1-orange.svg)](https://ziglang.org/)
[![License](https://img.shields.io/badge/license-Apache%202.0-blue.svg)](LICENSE)

<<<<<<< HEAD
Pure Zig implementation of **Generalized XMSS** signatures with wire-compatible behavior against the Rust reference implementation ([hash-sig](https://github.com/b-wagn/hash-sig)). Keys, signatures, and Merkle paths interchange freely between the two ecosystems for lifetimes `2^8`, `2^18`, and (experimental) `2^32`.

## Highlights

- **Protocol fidelity** – Poseidon2 hashing, ShakePRF domain separation, target sum encoding, and Merkle construction match the Rust reference bit-for-bit.
- **Multiple lifetimes** – `2^8`, `2^18`, `2^32` signatures per key with configurable activation windows (defaults to 256 epochs).
- **Interop-first CI** – the default workflow runs same-language and cross-language checks for lifetimes `2^8` and `2^18`.
- **Pure Zig** – minimal dependencies, explicit memory management, ReleaseFast-ready.

## Contents
=======
A pure Zig implementation of **Generalized XMSS** hash-based signatures with **100% Rust compatibility**. This library implements the complete GeneralizedXMSS signature scheme based on the framework from [this paper](https://eprint.iacr.org/2025/055.pdf), matching the [hash-sig](https://github.com/b-wagn/hash-sig) Rust implementation exactly.

**⚠️ Prototype Status**: This is a prototype implementation for research and development purposes. Use at your own risk.

## 🌟 Features

### ✅ **100% Rust Compatibility**
- **Complete GeneralizedXMSS Implementation**: Full signature scheme matching Rust implementation exactly
- **Identical API**: Same function signatures and behavior as Rust version
- **Cross-Implementation Interop**: Signatures can be verified exactly between Rust and Zig
- **Random Parameter Generation**: Uses truly random PRF keys and parameters (matching Rust behavior)
- **Top-Bottom Tree Architecture**: Implements the complete Merkle tree construction with parallel processing
- **Secret Key Management**: Full support for activation intervals and key advancement
- **Verified Compatibility**: Comprehensive test suite ensures identical behavior with Rust implementation
- **Proper Encapsulation**: Private fields with controlled access methods, matching Rust's security model

### 🔐 **Cryptographic Components**
- **Poseidon2 Hash Function**: KoalaBear field with Montgomery arithmetic (via [zig-poseidon](https://github.com/blockblaz/zig-poseidon))
- **ShakePRFtoF**: SHAKE128-based PRF for key derivation with domain separation
- **TargetSum Encoding**: Incomparable binary encoding with randomness
- **Merkle Tree Construction**: Complete tree building with parallel processing support
- **Hash Chain Computation**: Full chain computation matching Rust implementation

### 🚀 **Performance & Quality**
- **128-bit Classical / 64-bit Quantum Security**: Post-quantum security parameters
- **Multiple Lifetimes**: Support for 2^8, 2^18, and 2^32 signatures per keypair
- **Memory Safe**: Proper memory management with no leaks
- **Pure Zig**: Minimal dependencies, fully type-safe
- **Comprehensive Testing**: Full test suite with compatibility verification
- **Built-in Benchmark Suite**: Performance comparison and cross-compatibility testing with Rust implementation

## 📋 Table of Contents
>>>>>>> 4f0bf5c8

- [Installation](#installation)
- [Quick Start](#quick-start)
- [Cross-Language Compatibility Tests](#cross-language-compatibility-tests)
- [Development](#development)
- [License](#license)

## Installation

### Using the Zig package manager

`build.zig.zon`:

```zig
.{
    .name = "my_project",
    .version = "0.1.0",
    .dependencies = .{
        .@"hash-zig" = .{
            .url = "https://github.com/ch4r10t33r/hash-zig/archive/refs/tags/v2.0.0.tar.gz",
            .hash = "1220...", // generated by zig build
        },
        .@"zig-poseidon" = .{
            .url = "https://github.com/blockblaz/zig-poseidon/archive/refs/heads/main.tar.gz",
            .hash = "1220...", // generated by zig build
        },
    },
}
```

`build.zig`:

```zig
const hash_zig_dep = b.dependency("hash-zig", .{ .target = target, .optimize = optimize });
const zig_poseidon_dep = b.dependency("zig_poseidon", .{ .target = target, .optimize = optimize });

exe.root_module.addImport("hash-zig", hash_zig_dep.module("hash-zig"));
exe.root_module.addImport("poseidon", zig_poseidon_dep.module("poseidon"));
```

### Manual

```bash
git clone https://github.com/ch4r10t33r/hash-zig.git
cd hash-zig
zig build test
```

## Quick Start

```zig
const std = @import("std");
const hash_zig = @import("hash-zig");

pub fn main() !void {
    var gpa = std.heap.GeneralPurposeAllocator(.{}){};
    defer _ = gpa.deinit();
    const allocator = gpa.allocator();

    var scheme = try hash_zig.GeneralizedXMSSSignatureScheme.init(allocator, .lifetime_2_8);
    defer scheme.deinit();

    const keypair = try scheme.keyGen(0, 256);
    defer keypair.secret_key.deinit();

    const message = [_]u8{0x42} ** 32;
    const signature = try scheme.sign(keypair.secret_key, 0, message);
    defer signature.deinit();

    const ok = try scheme.verify(&keypair.public_key, 0, message, signature);
    std.debug.print("Signature valid: {}\n", .{ok});
}
```

<<<<<<< HEAD
> For lifetimes `2^18` and `2^32`, compile with `zig build -Doptimize=ReleaseFast`.
=======
**💡 Performance Tip**: For testing with larger lifetimes (2^18, 2^32), build with `zig build -Doptimize=ReleaseFast` for significantly better performance. Remember this is prototype software.

## 🏗️ Architecture

### Core Components

#### **GeneralizedXMSSSignatureScheme**
The main signature scheme implementation that provides:
- `keyGen(activation_epoch, num_active_epochs)` - Generate keypairs
- `sign(secret_key, epoch, message)` - Sign messages
- `verify(public_key, epoch, message, signature)` - Verify signatures

#### **Data Structures**
- **GeneralizedXMSSPublicKey**: Contains root and parameters (private fields with controlled access)
- **GeneralizedXMSSSecretKey**: Contains PRF key, parameters, and tree state (private fields with controlled access)
- **GeneralizedXMSSSignature**: Contains Merkle path, randomness, and hashes (private fields with controlled access)

#### **Cryptographic Primitives**
- **ShakePRFtoF**: SHAKE128-based PRF for key derivation
- **Poseidon2**: KoalaBear field hash function for tree construction
- **TargetSum Encoding**: Binary encoding with randomness

### Lifetime Support

| Lifetime | Signatures | Use Case | Performance Note |
|----------|------------|----------|------------------|
| `2^8` | 256 | Testing, short-term keys | Fast in both debug and optimized builds |
| `2^18` | 262,144 | Medium-term applications | **Requires optimized build** for reasonable performance |
| `2^32` | 4,294,967,296 | Long-term, high-volume | **Requires optimized build** for reasonable performance |

## 📖 API Reference

### Key Generation

```zig
// Generate a keypair for lifetime 2^8
const keypair = try scheme.keyGen(0, 256);

// Access the public key (using controlled access methods)
const public_key = keypair.public_key;
const root = public_key.getRoot();
std.debug.print("Root: {}\n", .{root.value});

// Access the secret key (using controlled access methods)
const secret_key = keypair.secret_key;
const activation_interval = secret_key.getActivationInterval();
const prepared_interval = secret_key.getPreparedInterval(8);
```

### Signing and Verification

```zig
// Sign a message at epoch 0
const message = [_]u8{0x42} ** 32;
const signature = try scheme.sign(secret_key, 0, message);

// Verify the signature
const is_valid = try scheme.verify(&public_key, 0, message, signature);

// Access signature components (using controlled access methods)
const path = signature.getPath();
const rho = signature.getRho();
const hashes = signature.getHashes();
```

### Secret Key Management
>>>>>>> 4f0bf5c8

## Cross-Language Compatibility Tests

CI runs four matrices (Zig→Zig, Zig→Rust, Rust→Rust, Rust→Zig) for lifetimes `2^8` and `2^18` with 256 active epochs. To reproduce locally:

### Prerequisites

```bash
zig build                                      # builds Zig helpers (zig-sign-message, zig-verify-signature, ...)
cargo build --manifest-path benchmark/rust_benchmark/Cargo.toml --bins
```

<<<<<<< HEAD
### Lifetime 2^8

```bash
# Zig → Zig
ZIG_GLOBAL_CACHE_DIR=$PWD/.zig-cache \
  MESSAGE="interop 2^8" EPOCH=0 LIFETIME="2^8" NUM_ACTIVE_EPOCHS=256 \
  ./zig-out/bin/zig-sign-message > tmp/zig_2_8.log
=======
### Test Coverage

- ✅ **Unit Tests**: Individual component testing
- ✅ **Integration Tests**: Full signature scheme testing
- ✅ **Compatibility Tests**: Rust implementation matching (100% verified)
- ✅ **Performance Tests**: Benchmarking and timing
- ✅ **Memory Tests**: Leak detection and management
- ✅ **Comprehensive Rust Compatibility**: Full test suite covering all Rust hash-sig functionality

## 🚀 Performance

### Building for Performance

**⚠️ Important**: This is a prototype implementation. For larger lifetimes (2^18, 2^32), always use optimized builds, but be aware this is experimental software.

```bash
# Optimized build (for testing only - this is prototype software)
zig build -Doptimize=ReleaseFast
>>>>>>> 4f0bf5c8

PUBLIC_KEY="PUBLIC_KEY:$(grep '^PUBLIC_KEY:' tmp/zig_2_8.log | cut -d: -f2-)" \
SIGNATURE="SIGNATURE:$(grep '^SIGNATURE:' tmp/zig_2_8.log | cut -d: -f2-)" \
MESSAGE="interop 2^8" EPOCH=0 LIFETIME="2^8" NUM_ACTIVE_EPOCHS=256 \
./zig-out/bin/zig-verify-signature

# Zig → Rust
PUBLIC_KEY="$(grep '^PUBLIC_KEY:' tmp/zig_2_8.log | cut -d: -f2-)" \
SIGNATURE="$(grep '^SIGNATURE:' tmp/zig_2_8.log | cut -d: -f2-)" \
MESSAGE="interop 2^8" EPOCH=0 \
cargo run --manifest-path benchmark/rust_benchmark/Cargo.toml --bin verify_signature

<<<<<<< HEAD
# Rust → Zig
MESSAGE="interop 2^8" EPOCH=0 \
cargo run --manifest-path benchmark/rust_benchmark/Cargo.toml --bin sign_message \
  > tmp/rust_2_8.log
=======
```bash
# Run performance benchmarks (prototype software - use at your own risk)
zig build benchmark -Doptimize=ReleaseFast
>>>>>>> 4f0bf5c8

PUBLIC_KEY="PUBLIC_KEY:$(grep '^PUBLIC_KEY:' tmp/rust_2_8.log | cut -d: -f2-)" \
SIGNATURE="SIGNATURE:$(grep '^SIGNATURE:' tmp/rust_2_8.log | cut -d: -f2-)" \
MESSAGE="interop 2^8" EPOCH=0 LIFETIME="2^8" NUM_ACTIVE_EPOCHS=256 \
./zig-out/bin/zig-verify-signature
```

For lifetime `2^18`, change `LIFETIME="2^18"` and switch the Rust binaries to `verify_signature_2_18` / `sign_message_2_18`. Each command should print `VERIFY_RESULT:true`.

> **Work in progress:** Lifetime `2^32` mirrors the workflow above and will be formalised once validation completes.

### CI Reference

The compatibility logic lives in `.github/workflows/ci.yml` (“Run compatibility matrix (2^8 & 2^18)” step) and can be used as a reference shell script.

<<<<<<< HEAD
## Development

Key commands:
=======
# Recommended for accurate results (prototype software)
zig run scripts/benchmark_keygen.zig -- -i5 -Doptimize=ReleaseFast
```

What it measures:
- Lifetime 2^8, 2^18, and optionally 2^32
- Always generates 256 keys for apples-to-apples comparison
- Reports average/min/max time and derived keys/second

Example output (abbreviated):
```
hash-zig Key Generation Benchmark (Multiple Lifetimes)
=======================================================
Iterations per configuration: 3
Include 2^32 lifetime: true
Note: All tests generate 256 keys to compare lifetime performance

Benchmarking lifetime 2^8 (generating 256 keys)
... ✅ 0.01s | ... ✅ 0.02s | ... ✅ 0.01s
📊 Results for lifetime 2^8 (256 keys):
  Average time: 0.01 seconds
  Generation rate: 17,000+ keys/second

Benchmarking lifetime 2^18 (generating 256 keys)
... ✅ 0.05s | ... ✅ 0.05s | ... ✅ 0.05s
📊 Results for lifetime 2^18 (256 keys):
  Average time: 0.05 seconds
  Generation rate: ~5,000 keys/second

Benchmarking lifetime 2^32 (generating 256 keys)
... ✅ 0.21s | ... ✅ 0.21s | ... ✅ 0.21s
📊 Results for lifetime 2^32 (256 keys):
  Average time: 0.21 seconds
  Generation rate: ~1,200 keys/second
```

Notes:
- 2^32 uses larger internal tree structures and is expected to be slower per key.
- Use `-Doptimize=ReleaseFast` for realistic throughput numbers.

### Performance Characteristics

**⚠️ Prototype Performance (ReleaseFast)**:
- **Key Generation (2^8)**: ~1.1 seconds (230 signatures/second) on M2 MacBook
- **Key Generation (2^18)**: Use optimized build - significantly faster than debug
- **Key Generation (2^32)**: Use optimized build - required for reasonable performance
- **Signing**: <1ms per signature (279,000 signatures/second)
- **Verification**: <1ms per signature (23,800,000 verifications/second)
- **Memory Usage**: Efficient with proper cleanup

**Debug Build Performance (Prototype)**:
- **Key Generation (2^8)**: ~14.8 seconds (17 signatures/second) - much slower
- **Signing**: <1ms per signature (25,900 signatures/second)
- **Verification**: <1ms per signature (5,900,000 verifications/second)
- **Larger lifetimes**: Not recommended for production use (this is prototype software)

### Performance Recommendations

**⚠️ This is prototype software - use at your own risk**

1. **Always use `-Doptimize=ReleaseFast`** for testing deployments
2. **2^8 lifetime**: Suitable for testing and small-scale applications
3. **2^18 lifetime**: Use optimized builds, suitable for medium-term applications
4. **2^32 lifetime**: Use optimized builds, suitable for long-term, high-volume applications

## 🔧 Development

### Building
>>>>>>> 4f0bf5c8

```bash
zig build                 # build library and helper binaries
zig build lint            # format check
zig build test            # unit + integration tests
zig build test-rust-compat # Zig↔Rust compatibility unit tests
cargo build --manifest-path benchmark/rust_benchmark/Cargo.toml --bins
```

Repository layout:

```
src/            # core library
examples/       # usage + compatibility demos
benchmark/      # Rust + Zig benchmarking utilities
investigations/ # exploratory scripts
.github/        # workflows (CI compatibility matrix lives here)
```

## License

Licensed under the Apache License 2.0 – see [LICENSE](LICENSE).

### Acknowledgments

- [hash-sig](https://github.com/b-wagn/hash-sig) — original Rust implementation and reference tests
- [zig-poseidon](https://github.com/blockblaz/zig-poseidon) — Poseidon2 over the KoalaBear field
- [Generalized XMSS (ePrint 2025/055)](https://eprint.iacr.org/2025/055.pdf) — scheme specification
- [Rust ↔ Zig compatibility investigation](analysis/rust_zig_compatibility_investigation.md)<|MERGE_RESOLUTION|>--- conflicted
+++ resolved
@@ -4,10 +4,9 @@
 [![Zig](https://img.shields.io/badge/zig-0.14.1-orange.svg)](https://ziglang.org/)
 [![License](https://img.shields.io/badge/license-Apache%202.0-blue.svg)](LICENSE)
 
-<<<<<<< HEAD
 Pure Zig implementation of **Generalized XMSS** signatures with wire-compatible behavior against the Rust reference implementation ([hash-sig](https://github.com/b-wagn/hash-sig)). Keys, signatures, and Merkle paths interchange freely between the two ecosystems for lifetimes `2^8`, `2^18`, and (experimental) `2^32`.
 
-## Highlights
+**⚠️ Prototype Status**: This is a prototype implementation for research and development purposes. Use at your own risk.
 
 - **Protocol fidelity** – Poseidon2 hashing, ShakePRF domain separation, target sum encoding, and Merkle construction match the Rust reference bit-for-bit.
 - **Multiple lifetimes** – `2^8`, `2^18`, `2^32` signatures per key with configurable activation windows (defaults to 256 epochs).
@@ -15,40 +14,6 @@
 - **Pure Zig** – minimal dependencies, explicit memory management, ReleaseFast-ready.
 
 ## Contents
-=======
-A pure Zig implementation of **Generalized XMSS** hash-based signatures with **100% Rust compatibility**. This library implements the complete GeneralizedXMSS signature scheme based on the framework from [this paper](https://eprint.iacr.org/2025/055.pdf), matching the [hash-sig](https://github.com/b-wagn/hash-sig) Rust implementation exactly.
-
-**⚠️ Prototype Status**: This is a prototype implementation for research and development purposes. Use at your own risk.
-
-## 🌟 Features
-
-### ✅ **100% Rust Compatibility**
-- **Complete GeneralizedXMSS Implementation**: Full signature scheme matching Rust implementation exactly
-- **Identical API**: Same function signatures and behavior as Rust version
-- **Cross-Implementation Interop**: Signatures can be verified exactly between Rust and Zig
-- **Random Parameter Generation**: Uses truly random PRF keys and parameters (matching Rust behavior)
-- **Top-Bottom Tree Architecture**: Implements the complete Merkle tree construction with parallel processing
-- **Secret Key Management**: Full support for activation intervals and key advancement
-- **Verified Compatibility**: Comprehensive test suite ensures identical behavior with Rust implementation
-- **Proper Encapsulation**: Private fields with controlled access methods, matching Rust's security model
-
-### 🔐 **Cryptographic Components**
-- **Poseidon2 Hash Function**: KoalaBear field with Montgomery arithmetic (via [zig-poseidon](https://github.com/blockblaz/zig-poseidon))
-- **ShakePRFtoF**: SHAKE128-based PRF for key derivation with domain separation
-- **TargetSum Encoding**: Incomparable binary encoding with randomness
-- **Merkle Tree Construction**: Complete tree building with parallel processing support
-- **Hash Chain Computation**: Full chain computation matching Rust implementation
-
-### 🚀 **Performance & Quality**
-- **128-bit Classical / 64-bit Quantum Security**: Post-quantum security parameters
-- **Multiple Lifetimes**: Support for 2^8, 2^18, and 2^32 signatures per keypair
-- **Memory Safe**: Proper memory management with no leaks
-- **Pure Zig**: Minimal dependencies, fully type-safe
-- **Comprehensive Testing**: Full test suite with compatibility verification
-- **Built-in Benchmark Suite**: Performance comparison and cross-compatibility testing with Rust implementation
-
-## 📋 Table of Contents
->>>>>>> 4f0bf5c8
 
 - [Installation](#installation)
 - [Quick Start](#quick-start)
@@ -123,76 +88,7 @@
 }
 ```
 
-<<<<<<< HEAD
 > For lifetimes `2^18` and `2^32`, compile with `zig build -Doptimize=ReleaseFast`.
-=======
-**💡 Performance Tip**: For testing with larger lifetimes (2^18, 2^32), build with `zig build -Doptimize=ReleaseFast` for significantly better performance. Remember this is prototype software.
-
-## 🏗️ Architecture
-
-### Core Components
-
-#### **GeneralizedXMSSSignatureScheme**
-The main signature scheme implementation that provides:
-- `keyGen(activation_epoch, num_active_epochs)` - Generate keypairs
-- `sign(secret_key, epoch, message)` - Sign messages
-- `verify(public_key, epoch, message, signature)` - Verify signatures
-
-#### **Data Structures**
-- **GeneralizedXMSSPublicKey**: Contains root and parameters (private fields with controlled access)
-- **GeneralizedXMSSSecretKey**: Contains PRF key, parameters, and tree state (private fields with controlled access)
-- **GeneralizedXMSSSignature**: Contains Merkle path, randomness, and hashes (private fields with controlled access)
-
-#### **Cryptographic Primitives**
-- **ShakePRFtoF**: SHAKE128-based PRF for key derivation
-- **Poseidon2**: KoalaBear field hash function for tree construction
-- **TargetSum Encoding**: Binary encoding with randomness
-
-### Lifetime Support
-
-| Lifetime | Signatures | Use Case | Performance Note |
-|----------|------------|----------|------------------|
-| `2^8` | 256 | Testing, short-term keys | Fast in both debug and optimized builds |
-| `2^18` | 262,144 | Medium-term applications | **Requires optimized build** for reasonable performance |
-| `2^32` | 4,294,967,296 | Long-term, high-volume | **Requires optimized build** for reasonable performance |
-
-## 📖 API Reference
-
-### Key Generation
-
-```zig
-// Generate a keypair for lifetime 2^8
-const keypair = try scheme.keyGen(0, 256);
-
-// Access the public key (using controlled access methods)
-const public_key = keypair.public_key;
-const root = public_key.getRoot();
-std.debug.print("Root: {}\n", .{root.value});
-
-// Access the secret key (using controlled access methods)
-const secret_key = keypair.secret_key;
-const activation_interval = secret_key.getActivationInterval();
-const prepared_interval = secret_key.getPreparedInterval(8);
-```
-
-### Signing and Verification
-
-```zig
-// Sign a message at epoch 0
-const message = [_]u8{0x42} ** 32;
-const signature = try scheme.sign(secret_key, 0, message);
-
-// Verify the signature
-const is_valid = try scheme.verify(&public_key, 0, message, signature);
-
-// Access signature components (using controlled access methods)
-const path = signature.getPath();
-const rho = signature.getRho();
-const hashes = signature.getHashes();
-```
-
-### Secret Key Management
->>>>>>> 4f0bf5c8
 
 ## Cross-Language Compatibility Tests
 
@@ -205,7 +101,6 @@
 cargo build --manifest-path benchmark/rust_benchmark/Cargo.toml --bins
 ```
 
-<<<<<<< HEAD
 ### Lifetime 2^8
 
 ```bash
@@ -213,26 +108,6 @@
 ZIG_GLOBAL_CACHE_DIR=$PWD/.zig-cache \
   MESSAGE="interop 2^8" EPOCH=0 LIFETIME="2^8" NUM_ACTIVE_EPOCHS=256 \
   ./zig-out/bin/zig-sign-message > tmp/zig_2_8.log
-=======
-### Test Coverage
-
-- ✅ **Unit Tests**: Individual component testing
-- ✅ **Integration Tests**: Full signature scheme testing
-- ✅ **Compatibility Tests**: Rust implementation matching (100% verified)
-- ✅ **Performance Tests**: Benchmarking and timing
-- ✅ **Memory Tests**: Leak detection and management
-- ✅ **Comprehensive Rust Compatibility**: Full test suite covering all Rust hash-sig functionality
-
-## 🚀 Performance
-
-### Building for Performance
-
-**⚠️ Important**: This is a prototype implementation. For larger lifetimes (2^18, 2^32), always use optimized builds, but be aware this is experimental software.
-
-```bash
-# Optimized build (for testing only - this is prototype software)
-zig build -Doptimize=ReleaseFast
->>>>>>> 4f0bf5c8
 
 PUBLIC_KEY="PUBLIC_KEY:$(grep '^PUBLIC_KEY:' tmp/zig_2_8.log | cut -d: -f2-)" \
 SIGNATURE="SIGNATURE:$(grep '^SIGNATURE:' tmp/zig_2_8.log | cut -d: -f2-)" \
@@ -245,16 +120,10 @@
 MESSAGE="interop 2^8" EPOCH=0 \
 cargo run --manifest-path benchmark/rust_benchmark/Cargo.toml --bin verify_signature
 
-<<<<<<< HEAD
 # Rust → Zig
 MESSAGE="interop 2^8" EPOCH=0 \
 cargo run --manifest-path benchmark/rust_benchmark/Cargo.toml --bin sign_message \
   > tmp/rust_2_8.log
-=======
-```bash
-# Run performance benchmarks (prototype software - use at your own risk)
-zig build benchmark -Doptimize=ReleaseFast
->>>>>>> 4f0bf5c8
 
 PUBLIC_KEY="PUBLIC_KEY:$(grep '^PUBLIC_KEY:' tmp/rust_2_8.log | cut -d: -f2-)" \
 SIGNATURE="SIGNATURE:$(grep '^SIGNATURE:' tmp/rust_2_8.log | cut -d: -f2-)" \
@@ -270,80 +139,9 @@
 
 The compatibility logic lives in `.github/workflows/ci.yml` (“Run compatibility matrix (2^8 & 2^18)” step) and can be used as a reference shell script.
 
-<<<<<<< HEAD
 ## Development
 
 Key commands:
-=======
-# Recommended for accurate results (prototype software)
-zig run scripts/benchmark_keygen.zig -- -i5 -Doptimize=ReleaseFast
-```
-
-What it measures:
-- Lifetime 2^8, 2^18, and optionally 2^32
-- Always generates 256 keys for apples-to-apples comparison
-- Reports average/min/max time and derived keys/second
-
-Example output (abbreviated):
-```
-hash-zig Key Generation Benchmark (Multiple Lifetimes)
-=======================================================
-Iterations per configuration: 3
-Include 2^32 lifetime: true
-Note: All tests generate 256 keys to compare lifetime performance
-
-Benchmarking lifetime 2^8 (generating 256 keys)
-... ✅ 0.01s | ... ✅ 0.02s | ... ✅ 0.01s
-📊 Results for lifetime 2^8 (256 keys):
-  Average time: 0.01 seconds
-  Generation rate: 17,000+ keys/second
-
-Benchmarking lifetime 2^18 (generating 256 keys)
-... ✅ 0.05s | ... ✅ 0.05s | ... ✅ 0.05s
-📊 Results for lifetime 2^18 (256 keys):
-  Average time: 0.05 seconds
-  Generation rate: ~5,000 keys/second
-
-Benchmarking lifetime 2^32 (generating 256 keys)
-... ✅ 0.21s | ... ✅ 0.21s | ... ✅ 0.21s
-📊 Results for lifetime 2^32 (256 keys):
-  Average time: 0.21 seconds
-  Generation rate: ~1,200 keys/second
-```
-
-Notes:
-- 2^32 uses larger internal tree structures and is expected to be slower per key.
-- Use `-Doptimize=ReleaseFast` for realistic throughput numbers.
-
-### Performance Characteristics
-
-**⚠️ Prototype Performance (ReleaseFast)**:
-- **Key Generation (2^8)**: ~1.1 seconds (230 signatures/second) on M2 MacBook
-- **Key Generation (2^18)**: Use optimized build - significantly faster than debug
-- **Key Generation (2^32)**: Use optimized build - required for reasonable performance
-- **Signing**: <1ms per signature (279,000 signatures/second)
-- **Verification**: <1ms per signature (23,800,000 verifications/second)
-- **Memory Usage**: Efficient with proper cleanup
-
-**Debug Build Performance (Prototype)**:
-- **Key Generation (2^8)**: ~14.8 seconds (17 signatures/second) - much slower
-- **Signing**: <1ms per signature (25,900 signatures/second)
-- **Verification**: <1ms per signature (5,900,000 verifications/second)
-- **Larger lifetimes**: Not recommended for production use (this is prototype software)
-
-### Performance Recommendations
-
-**⚠️ This is prototype software - use at your own risk**
-
-1. **Always use `-Doptimize=ReleaseFast`** for testing deployments
-2. **2^8 lifetime**: Suitable for testing and small-scale applications
-3. **2^18 lifetime**: Use optimized builds, suitable for medium-term applications
-4. **2^32 lifetime**: Use optimized builds, suitable for long-term, high-volume applications
-
-## 🔧 Development
-
-### Building
->>>>>>> 4f0bf5c8
 
 ```bash
 zig build                 # build library and helper binaries
