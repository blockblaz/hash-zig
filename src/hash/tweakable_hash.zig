--- conflicted
+++ resolved
@@ -239,15 +239,8 @@
         // Use Poseidon2 compress for single element (chain hashing)
         return switch (self.hash_impl) {
             .poseidon2 => |*p| {
-<<<<<<< HEAD
-                // Single element input - use compress mode
-                const result = try p.compress(self.allocator, &state, 1);
-                defer self.allocator.free(result);
-                return result[0];
-=======
                 // Zero-allocation fast path
                 return p.compress1NoAlloc(&state);
->>>>>>> e7251487
             },
             .sha3 => error.FieldNativeNotSupported,
         };
